﻿<Project Sdk="Microsoft.NET.Sdk">
  <PropertyGroup>
    <OutputType>WinExe</OutputType>
    <TargetFramework>net5.0-windows10.0.19041</TargetFramework>
    <RuntimeIdentifiers>win-x86;win-x64</RuntimeIdentifiers>
    <Platforms>x86;x64</Platforms>
    <UseWindowsForms>true</UseWindowsForms>
    <UseWPF>true</UseWPF>

    <AssemblyTitle>MSI Viewer</AssemblyTitle>
    <ApplicationManifest>app.manifest</ApplicationManifest>
    <ApplicationIcon>Setup.ico</ApplicationIcon>
    <NoWarn>CS8002;CA1303;CA1416;SA1101;IDE0009;NU1701</NoWarn>
  </PropertyGroup>

  <ItemGroup>
    <PackageReference Include="Dirkster.MRULib" Version="1.3.0" />
<<<<<<< HEAD
    <PackageReference Include="Ookii.Dialogs.Wpf" Version="3.0.0" />
=======
    <PackageReference Include="Microsoft.Windows.SDK.Contracts" Version="10.0.19041.1" />
    <PackageReference Include="Ookii.Dialogs.Wpf" Version="3.0.1" />
>>>>>>> 25cfcec1
    <PackageReference Include="PresentationTheme.Aero" Version="0.6.2" />
    <PackageReference Include="Vanara.PInvoke.Shell32" Version="3.2.20" />
    <ProjectReference Include="..\MSIExtract.Core\MSIExtract.Core.csproj" />
    <ProjectReference Include="..\TaskDialog\TaskDialog.csproj" />
  </ItemGroup>

  <ItemGroup>
    <None Remove="Setup.ico" />
    <Resource Include="Setup.ico" />
  </ItemGroup>
</Project><|MERGE_RESOLUTION|>--- conflicted
+++ resolved
@@ -15,12 +15,7 @@
 
   <ItemGroup>
     <PackageReference Include="Dirkster.MRULib" Version="1.3.0" />
-<<<<<<< HEAD
-    <PackageReference Include="Ookii.Dialogs.Wpf" Version="3.0.0" />
-=======
-    <PackageReference Include="Microsoft.Windows.SDK.Contracts" Version="10.0.19041.1" />
     <PackageReference Include="Ookii.Dialogs.Wpf" Version="3.0.1" />
->>>>>>> 25cfcec1
     <PackageReference Include="PresentationTheme.Aero" Version="0.6.2" />
     <PackageReference Include="Vanara.PInvoke.Shell32" Version="3.2.20" />
     <ProjectReference Include="..\MSIExtract.Core\MSIExtract.Core.csproj" />
